name: Test

on: 
  pull_request: {}
  push:
    branches: main
    tags: "*"

jobs:
  test:
    runs-on: ubuntu-latest
    strategy:
      matrix:
        python-version: ["3.10"]

    steps:
      - uses: actions/checkout@v2

      - name: Setup Python ${{ matrix.python-version }}
        uses: actions/setup-python@v1
        with:
<<<<<<< HEAD
          python-version: ${{ matrix.python-version }}
=======
          python-version: 3.10
>>>>>>> db17d2b4

      - name: Install dependencies with pipenv
        run: |
          pip install pipenv
          pipenv install --deploy --dev
          pipenv graph

      - run: pipenv run isort --recursive --diff .
      - run: pipenv run black --check .
      - run: pipenv run flake8
      - run: pipenv run mypy
      - run: pipenv run pytest --cov --cov-fail-under=100

  # docker-image:
  #   runs-on: ubuntu-latest
  #   steps:
  #     - uses: actions/checkout@v2

  #     - name: Build docker image
  #       run: docker build . -t relistats:test

  #     - name: Smoke test docker image
  #       run: |
  #         docker run --rm relistats:test 10<|MERGE_RESOLUTION|>--- conflicted
+++ resolved
@@ -19,11 +19,7 @@
       - name: Setup Python ${{ matrix.python-version }}
         uses: actions/setup-python@v1
         with:
-<<<<<<< HEAD
           python-version: ${{ matrix.python-version }}
-=======
-          python-version: 3.10
->>>>>>> db17d2b4
 
       - name: Install dependencies with pipenv
         run: |
